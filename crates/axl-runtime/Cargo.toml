--- conflicted
+++ resolved
@@ -26,6 +26,7 @@
 reqwest = { version="0.12.22", features = ["stream", "gzip", "zstd"] }
 zstd = "0.13.3"
 
+nix = { version = "0.30.1", features = ["fs"] }
 wasmi = "0.51.0"
 wasmi_wasi = "0.51.0"
 
@@ -46,16 +47,10 @@
 aspect-telemetry = { path = "../aspect-telemetry" }
 axl-proto = { path = "../axl-proto" }
 build-event-stream = { path = "../build-event-stream" }
-<<<<<<< HEAD
 galvanize = { path = "../galvanize" }
-
-uuid = { version = "1.18.1", features = ["v4"] }
-tonic = "0.14.2"
-=======
 
 arc-slice = {version="0.1.0", features = ["std", "abort-on-refcount-overflow"]}
 dirs = "6.0.0"
->>>>>>> 7abc186e
 fibre = "0.5.0"
 flate2 = "1.1.2"
 rand = "0.8.5"
