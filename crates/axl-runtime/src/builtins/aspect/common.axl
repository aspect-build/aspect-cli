--- conflicted
+++ resolved
@@ -1,10 +1,5 @@
-<<<<<<< HEAD
-def _fancy_tui(ctx: task_context, build) -> int:
-    events = build.build_events()
-=======
 def _fancy_tui(ctx: TaskContext, build: bazel.build.Build) -> int:
     events = build.events()
->>>>>>> 1d46f147
     offset = 0
     in_flight = {}
     last_drawn_lines = 0
