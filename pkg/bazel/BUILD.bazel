<<<<<<< HEAD
load("@aspect_bazel_lib//lib:write_source_files.bzl", "write_source_files")
load("@io_bazel_rules_go//go:def.bzl", "go_library")
=======
load("@io_bazel_rules_go//go:def.bzl", "go_library", "go_test")
>>>>>>> b5ed104a
load("@io_bazel_rules_go//proto:def.bzl", "go_proto_library")
load("@rules_proto//proto:defs.bzl", "proto_library")

go_library(
    name = "bazel",
    srcs = [
        "bazel.go",
        "bazelisk.go",
    ],
    embed = [":bazel_go_proto"],
    importpath = "aspect.build/cli/pkg/bazel",
    visibility = ["//visibility:public"],
    deps = [
        "//pkg/pathutils",
        "@com_github_bazelbuild_bazelisk//core:go_default_library",
        "@com_github_bazelbuild_bazelisk//httputil:go_default_library",
        "@com_github_bazelbuild_bazelisk//platforms:go_default_library",
        "@com_github_bazelbuild_bazelisk//repositories:go_default_library",
        "@com_github_bazelbuild_bazelisk//versions:go_default_library",
        "@com_github_mitchellh_go_homedir//:go-homedir",
        "@org_golang_google_protobuf//proto",
    ],
)

go_test(
    name = "bazel_test",
    srcs = ["bazel_test.go"],
    embed = [":bazel"],
    deps = [
        "//pkg/pathutils/mock",
        "@com_github_golang_mock//gomock",
        "@com_github_onsi_gomega//:gomega",
    ],
)

proto_library(
    name = "bazel_proto",
    srcs = [
        "analysis_v2.proto",
        "flags.proto",
    ],
    visibility = ["//visibility:public"],
    deps = ["//third-party/github.com/bazelbuild/bazel/src/main/protobuf:blaze_query_proto"],
)

go_proto_library(
    name = "bazel_go_proto",
    importpath = "aspect.build/cli/pkg/bazel",
    proto = ":bazel_proto",
    visibility = ["//visibility:public"],
<<<<<<< HEAD
)

# Need a way to reference the copy of flags.pb.go which lives in bazel-out
# We can't use a Label because that would resolve to the file at the same path
# in the source tree.
filegroup(
    name = "go_generated_srcs",
    srcs = [":bazel_go_proto"],
    output_group = "go_generated_srcs",
)

write_source_files(
    name = "write_flags_pb",
    files = {
        "flags.pb.go": ":go_generated_srcs",
    },
=======
    deps = ["//third-party/github.com/bazelbuild/bazel/src/main/protobuf"],
>>>>>>> b5ed104a
)<|MERGE_RESOLUTION|>--- conflicted
+++ resolved
@@ -1,9 +1,5 @@
-<<<<<<< HEAD
 load("@aspect_bazel_lib//lib:write_source_files.bzl", "write_source_files")
-load("@io_bazel_rules_go//go:def.bzl", "go_library")
-=======
 load("@io_bazel_rules_go//go:def.bzl", "go_library", "go_test")
->>>>>>> b5ed104a
 load("@io_bazel_rules_go//proto:def.bzl", "go_proto_library")
 load("@rules_proto//proto:defs.bzl", "proto_library")
 
@@ -54,7 +50,7 @@
     importpath = "aspect.build/cli/pkg/bazel",
     proto = ":bazel_proto",
     visibility = ["//visibility:public"],
-<<<<<<< HEAD
+    deps = ["//third-party/github.com/bazelbuild/bazel/src/main/protobuf"],
 )
 
 # Need a way to reference the copy of flags.pb.go which lives in bazel-out
@@ -71,7 +67,4 @@
     files = {
         "flags.pb.go": ":go_generated_srcs",
     },
-=======
-    deps = ["//third-party/github.com/bazelbuild/bazel/src/main/protobuf"],
->>>>>>> b5ed104a
 )